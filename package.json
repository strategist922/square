{
    "name": "square"
  , "description": "[square] The whole purpose of square is to provide you with building blocks to create an advanced and maintainable build system so you can streamline your development process and be more productive on a daily basis."
  , "version": "0.0.5"
  , "author": "Arnout Kazemier <opensource@observe.it>"
  , "keywords": [
        "build"
      , "build tool"
      , "client"
      , "jake"
      , "make"
      , "square"
      , "tool"
    ]
  , "repository": {
        "type": "git"
      , "url": "https://github.com/observing/square.git"
    }
  , "dependencies": {
        "async": "0.1.22"
<<<<<<< HEAD
=======
      , "buffertools": "1.1.0"
>>>>>>> b72e190d
      , "codesurgeon": "0.3.2"
      , "colors": "0.6.0-1"
      , "commander": "0.6.1"
      , "devnull": "0.0.9"
      , "eventreactor": "0.0.6"
      , "findit": "0.1.2"
<<<<<<< HEAD
      , "glob": "3.1.10"
      , "npm": "1.1.30"
=======
      , "npm": "1.1.32"
>>>>>>> b72e190d
      , "shelljs": "0.0.6pre2"
      , "sugar": "1.2.5"
      , "uglify-js": "1.3.1"
      , "underscore": "1.3.3"
    }
  , "canihaz": {
        "active-x-obfuscator": "0.0.1"
      , "coffee-script": "1.3.3"
      , "csslint": "0.9.8"
      , "github": "0.1.3"
      , "jade": "0.26.3"
      , "jsdom": "0.2.14"
      , "jshint": "0.7.1"
      , "less": "1.3.0"
      , "nib": "0.5.0"
      , "request": "2.9.202"
      , "sass": "0.5.0"
      , "socket.io": "0.9.6"
      , "stylus": "0.27.2"
      , "watch": "0.5.1"
    }
  , "devDependencies": {
        "should": "0.6.3"
      , "mocha": "1.2.1"
    }
  , "scripts": {
        "test": "make test"
    }
  , "preferGlobal": true
  , "engines": {
      "node": ">=0.8.0"
    }
  , "bin": {
        "square": "./bin/square"
    }
}<|MERGE_RESOLUTION|>--- conflicted
+++ resolved
@@ -1,7 +1,7 @@
 {
     "name": "square"
   , "description": "[square] The whole purpose of square is to provide you with building blocks to create an advanced and maintainable build system so you can streamline your development process and be more productive on a daily basis."
-  , "version": "0.0.5"
+  , "version": "0.0.6"
   , "author": "Arnout Kazemier <opensource@observe.it>"
   , "keywords": [
         "build"
@@ -18,22 +18,14 @@
     }
   , "dependencies": {
         "async": "0.1.22"
-<<<<<<< HEAD
-=======
-      , "buffertools": "1.1.0"
->>>>>>> b72e190d
       , "codesurgeon": "0.3.2"
       , "colors": "0.6.0-1"
       , "commander": "0.6.1"
       , "devnull": "0.0.9"
       , "eventreactor": "0.0.6"
       , "findit": "0.1.2"
-<<<<<<< HEAD
       , "glob": "3.1.10"
       , "npm": "1.1.30"
-=======
-      , "npm": "1.1.32"
->>>>>>> b72e190d
       , "shelljs": "0.0.6pre2"
       , "sugar": "1.2.5"
       , "uglify-js": "1.3.1"
