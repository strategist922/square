--- conflicted
+++ resolved
@@ -20,15 +20,7 @@
 /**
  * Third party modules.
  */
-<<<<<<< HEAD
 var canihaz = require('canihaz')('square')
-=======
-
-var Logger = require('devnull')
-  , Expires = require('expirable')
-  , _ = require('underscore')._
-  , async = require('async')
->>>>>>> 4e5aab7b
   , exec = require('shelljs').exec
   , Expires = require('expirable')
   , Logger = require('devnull')
@@ -37,11 +29,7 @@
   , _ = require('lodash');
 
 /**
-<<<<<<< HEAD
  * Super charge the EventEmitters, and sprinkle everything with sugar.
-=======
- * Library modules
->>>>>>> 4e5aab7b
  */
 require('eventreactor');
 require('sugar');
@@ -94,13 +82,7 @@
   // Setup our cache
   this.cache = new Expires('3 minutes');
 
-<<<<<<< HEAD
   // Create a new dev/null logger instance.
-=======
-  this.env = process.env.NODE_ENV || 'development';
-  this.reqparse = reqparse;
-  this.expire = new Expires('5 minutes');
->>>>>>> 4e5aab7b
   this.logger = new Logger({
       // Turn off timestamps.
       timestamp: false
@@ -294,18 +276,11 @@
     return false;
   }
 
-<<<<<<< HEAD
   // Check if we this middleware is already configured.
   if (this.has(layer)) return false;
 
   this.middleware.push(layer);
   return true;
-=======
-  // check if we this middleware is already configured
-  if (!this.has(layer)) this.middleware.push(layer);
-
-  return this;
->>>>>>> 4e5aab7b
 };
 
 /**
@@ -1032,15 +1007,10 @@
 
   Object.keys(bundle).forEach(function find(file) {
     var meta = bundle[file].meta
-<<<<<<< HEAD
-      , match = files.some(function some(file) {
-          return file === meta.location || ~meta.location.indexOf(file);
-=======
       , match = files.some(function some (file) {
           var location = path.resolve(meta.location);
 
           return file === location || ~location.indexOf(file);
->>>>>>> 4e5aab7b
         });
 
     if (!match) return;
@@ -1084,17 +1054,7 @@
   seen = seen || [];
 
   var self = this
-<<<<<<< HEAD
     , assemble = [];
-=======
-    , files = [];
-
-  // make sure we start out expire cache
-  this.expire.start();
-
-  // default arguments
-  extension = extension || 'js';
->>>>>>> 4e5aab7b
 
   /**
    * Process the directive.
@@ -1110,49 +1070,14 @@
     var location = helper.base(file, self.package.location)
       , data = '';
 
-<<<<<<< HEAD
     if (!fs.existsSync(location)) {
       return self.critical('[square] @%s statement %s does not exist', statement, file);
     }
-=======
-  // process all the changes once everything is sucessfully merged
-  this.on('merge', function merged (collection) {
-    var layers = self.middleware.slice(0)
-      , errors = []
-      , groupCount = collection.groupCount || 1
-      , backup
-
-      // check if there is a requirement to wrap the code, if so apply always
-      , wrap = _.find(layers, function containsWrap (middleware, index) {
-          if (middleware.name === 'leak' && extension === 'js') return layers.splice(index, 1);
-        });
-
-    /**
-     * Simple iteration helper function to process the middleware.
-     *
-     * @param {Mixed} err error or undef/null
-     * @param {Object} output
-     * @api private
-     */
-
-    function iterate (err, output) {
-      var layer = layers.shift();
-
-      if (err) errors.push(err);
-      if (output) backup = output;
-      else output = backup;
-
-      if (!layer) {
-        if (errors.length) return self.logger.error('Failed to process content', errors);
-        return self.write(output, 'min', doneGroup);
-      }
->>>>>>> 4e5aab7b
 
     if (~seen.indexOf(location)) {
       return self.critical('recursive [square] import statement detected %s', match);
     }
 
-<<<<<<< HEAD
     // We processed the file, mark it as seen to protect us against recursive
     // includes.
     seen.push(location);
@@ -1206,48 +1131,6 @@
         // modify the line that is missing a semicolon
         assemble[last.index] = last.line + ';';
       }
-=======
-    /**
-     * Simple callback helper
-     *
-     * @param {Error} err
-     * @param {String} file
-     * @api private
-     */
-
-    function doneGroup (err, file) {
-      files.push(file);
-
-      // remove the merge listener otherwise the wrapping closure merged
-      // will be called squared (no pun intended)
-      self.removeAllListeners('merge');
-
-      // expect more
-      if (files.length !== 2 * groupCount) return;
-
-      // stop our expire cache, we don't want to keep it alive
-      self.expire.stop();
-
-      // no callback function
-      if (!fn) return;
-
-      // remove all the undefineds, we added those so the files array could also
-      // be used as callback counter
-      fn(files.filter(function clean (file) {
-        return !!file;
-      }));
-    }
-
-    // decide how we want to process this, if we are outputting data to std-out
-    // you don't really want to write both the minified version and a regular
-    // version as you output 2 versions of your data, dev and minified
-    collection.extension = extension;
-    if (wrap) {
-      wrap.call(this, collection, iterate);
-    } else {
-      iterate(null, collection);
-    }
->>>>>>> 4e5aab7b
 
       return assemble.push(content);
     }
@@ -1319,7 +1202,6 @@
     // Stop our cache, it will be activated again when we need it
     self.cache.stop();
 
-<<<<<<< HEAD
     // Merge the results array to a key=>value object
     files = files.reduce(function reduceFiles(memo, collection) {
       memo[collection.basename] = collection;
@@ -1331,26 +1213,6 @@
 
     // Emit that we are ready.
     self.emit('build', files);
-=======
-Square.prototype.tag = function tag (collection, type) {
-  var branch = this.expire.get('git branch', true)
-    , sha = this.expire.get('git show -s', true)
-    , date = new Date();
-
-  // cache the lookups
-  if (!branch) {
-    branch = this.expire.set('git branch', exec('git branch', { silent: true }).output);
-  }
-
-  // cache the lookups
-  if (!sha) {
-    sha = this.expire.set('git show -s', exec('git show -s', { silent: true }).output);
-  }
-
-  if (branch) {
-    branch = /\*\s([\w\.]+)/g.exec(branch) || '';
-    branch = branch.length ? branch[1] : branch;
->>>>>>> 4e5aab7b
   }
 
   // Make sure that we actually have parsed package file that we can build
@@ -1471,27 +1333,12 @@
     , sha = this.cache.get('git show', true)
     , date = new Date();
 
-<<<<<<< HEAD
   if (!this.cache.has('git branch')) {
     branch = this.cache.set('git branch', exec('git branch', { silent: true }).output);
   }
 
   if (!this.cache.has('git show')) {
     sha = this.cache.set('git show', exec('git show -s', { silent: true }).output);
-=======
-    if (!fs.existsSync(location)) {
-      self.logger.error('ignoring [square] @%s statement %s does not exit', statement, file);
-      return '';
-    }
-
-    file = fs.readFileSync(location, 'utf8');
-    // figure out if we need to prefix the code with a semi-colon as it could be
-    // that it's included after a ~function()() that doesn't have an ending semi
-    // colon
-
-    if (file.charAt(0) !== ';' && extension === 'js') file = ';' + file;
-    return file;
->>>>>>> 4e5aab7b
   }
 
   if (branch) {
@@ -1641,43 +1488,9 @@
   // Disgard the comment if we don't have a suitable type.
   if (!style) return '';
 
-<<<<<<< HEAD
   return data.split(/[\n|\r]/g).map(function mapping(line, index, lines) {
     var header = index === 0
       , footer = (index + 1) === lines.length;
-=======
-      data = data.split(/\n|\r/g).map(function inspect (line) {
-        return line.replace(self.reqparse, insert);
-      }).join('\n');
-
-      if (!spec.meta.compile) return done(null, data);
-
-      // this file needs pre-processing, so we need to compile the contents
-      // before we can continue, add to make it aware of the current state of
-      // the processing
-      count[name][ext + 'seen'] = ext + 'seen' in count[name]
-        ? ++count[name][ext + 'seen']
-        : 0;
-
-      spec.meta.compile.call(
-          spec
-        , data
-        , count[name][ext + 'seen']
-        , count[name][ext]
-        , done
-      );
-    }, function done (err) {
-      if (err) {
-        // Remove merge listener, otherwise while
-        // watching we will get mulitple builds.
-        self.removeAllListeners('merge');
-
-        return this.logger.critical(
-            'Failed to concat all dependencies %s'
-          , err.stack || err.message
-        );
-      }
->>>>>>> 4e5aab7b
 
     // Single line comment.
     if (header && footer) {
