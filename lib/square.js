--- conflicted
+++ resolved
@@ -358,11 +358,7 @@
   if (!location || !path.existsSync(location)) return {};
 
   return JSON.parse(
-<<<<<<< HEAD
-    fs.readFileSync(location, 'UTF8')
-=======
     fs.readFileSync(location, 'utf8')
->>>>>>> 3348628a
       .replace(/\/\*[\s\S]*(?:\*\/)/g, '')  // removes /* comments */
       .replace(/\/\/[^\n\r]*/g, '')         // removes // comments
   );
@@ -449,11 +445,7 @@
       }
     }
 
-<<<<<<< HEAD
-    self.package.bundle[file].content = fs.readFileSync(meta.location, 'UTF8');
-=======
     self.package.bundle[file].content = fs.readFileSync(meta.location, 'utf8');
->>>>>>> 3348628a
 
     // add the file extension to the extensions list so we can create
     // a dedicated rebuild
@@ -511,11 +503,7 @@
     seen.push(location);
 
     data += self.commentWrap('[square] directive: ' + file);
-<<<<<<< HEAD
-    data += fs.readFileSync(location, 'UTF8');
-=======
     data += fs.readFileSync(location, 'utf8');
->>>>>>> 3348628a
 
     // pass the contents back in to the directive again so we can also process
     // the directives inside the directive.
